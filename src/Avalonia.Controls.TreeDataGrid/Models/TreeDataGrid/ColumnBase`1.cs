--- conflicted
+++ resolved
@@ -13,10 +13,7 @@
         private bool? _canUserResize;
         private GridLength _width;
         private GridLength _minimumWidth;
-<<<<<<< HEAD
-=======
         private GridLength _maximumWidth;
->>>>>>> e4e7b6d5
         private double _autoWidth;
         private object? _header;
         private ListSortDirection? _sortDirection;
@@ -36,10 +33,7 @@
         {
             _canUserResize = options?.CanUserResizeColumn;
             _minimumWidth = options?.MinimumWidth ?? new GridLength(30, GridUnitType.Pixel);
-<<<<<<< HEAD
-=======
             _maximumWidth = options?.MaximumWidth ?? new GridLength(0, GridUnitType.Star);
->>>>>>> e4e7b6d5
             _header = header;
             SetWidth(width ?? GridLength.Auto);
         }
@@ -140,18 +134,12 @@
 
         private double CoerceActualWidth(double width)
         {
-<<<<<<< HEAD
-            return _minimumWidth.GridUnitType switch
-=======
             width = _minimumWidth.GridUnitType switch
->>>>>>> e4e7b6d5
             {
                 GridUnitType.Auto => Math.Max(width, _autoWidth),
                 GridUnitType.Pixel => Math.Max(width, _minimumWidth.Value),
                 _ => width,
             };
-<<<<<<< HEAD
-=======
 
             return _maximumWidth.GridUnitType switch
             {
@@ -159,7 +147,6 @@
                 GridUnitType.Pixel => Math.Min(width, _minimumWidth.Value),
                 _ => width,
             };
->>>>>>> e4e7b6d5
         }
 
         private void SetWidth(GridLength width)
