--- conflicted
+++ resolved
@@ -27,23 +27,16 @@
         public bool? CanUserSortColumn { get; set; }
 
         /// <summary>
-<<<<<<< HEAD
-        /// Gets or sets the minium width for a column.
-=======
         /// Gets or sets the minimum width for a column.
->>>>>>> e4e7b6d5
         /// </summary>
         public GridLength MinimumWidth { get; set; } = new GridLength(30, GridUnitType.Pixel);
 
         /// <summary>
-<<<<<<< HEAD
-=======
         /// Gets or sets the maximum width for a column.
         /// </summary>
         public GridLength MaximumWidth { get; set; } = new GridLength(0, GridUnitType.Star);
 
         /// <summary>
->>>>>>> e4e7b6d5
         /// Gets or sets a custom comparison for ascending ordered columns.
         /// </summary>
         public Comparison<TModel?>? CompareAscending { get; set; }
