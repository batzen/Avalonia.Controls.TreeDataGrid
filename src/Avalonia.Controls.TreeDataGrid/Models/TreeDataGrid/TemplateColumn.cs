﻿using System;
using System.Collections.Generic;
using System.ComponentModel;
using Avalonia.Controls.Templates;

namespace Avalonia.Controls.Models.TreeDataGrid
{
    /// <summary>
    /// A column in an <see cref="ITreeDataGridSource"/> which displays its values using a data
    /// template.
    /// </summary>
    /// <typeparam name="TModel">The model type.</typeparam>
    /// <typeparam name="TValue">The column data type.</typeparam>
    public class TemplateColumn<TModel> : ColumnBase<TModel>, ITextSearchableColumn<TModel>
    {
        private readonly Comparison<TModel?>? _sortAscending;
        private readonly Comparison<TModel?>? _sortDescending;
        private readonly Func<IControl, IDataTemplate> _getCellTemplate;
        private IDataTemplate? _cellTemplate;
        private object? _cellTemplateResourceKey;

        public TemplateColumn(
            object? header,
            IDataTemplate cellTemplate,
            GridLength? width = null,
            ColumnOptions<TModel>? options = null)
            : base(header, width, options)
        {
            _sortAscending = options?.CompareAscending;
            _sortDescending = options?.CompareDescending;
            _getCellTemplate = GetCellTemplate;
            _cellTemplate = cellTemplate;
        }

        public TemplateColumn(
            object? header,
            object cellTemplateResourceKey,
            GridLength? width = null,
            ColumnOptions<TModel>? options = null)
            : base(header, width, options)
        {
            _sortAscending = options?.CompareAscending;
            _sortDescending = options?.CompareDescending;
            _getCellTemplate = GetCellTemplate;
            _cellTemplateResourceKey = cellTemplateResourceKey ??
                throw new ArgumentNullException(nameof(cellTemplateResourceKey));
        }

        /// <summary>
        /// Gets the template to use to display the contents of a cell that is not in editing mode.
        /// </summary>
<<<<<<< HEAD
        public IDataTemplate GetCellTemplate(IControl anchor)
        {
            if (_cellTemplate is not null)
                return _cellTemplate;
            
            _cellTemplate = anchor.FindResource(_cellTemplateResourceKey!) as IDataTemplate;

            if (_cellTemplate is null)
                throw new KeyNotFoundException(
                    $"No data template resource with the key of '{_cellTemplateResourceKey}' " +
                    "could be found for the template column '{Header}'.");

            return _cellTemplate;
        }
=======
        public IDataTemplate? CellTemplate { get; }
        public Func<TModel, string?>? TextSearchValueSelector { get; set; }
        public bool IsTextSearchEnabled { get; set; }
>>>>>>> ad8e1750

        /// <summary>
        /// Creates a cell for this column on the specified row.
        /// </summary>
        /// <param name="row">The row.</param>
        /// <returns>The cell.</returns>
        public override ICell CreateCell(IRow<TModel> row) => new TemplateCell(row.Model, _getCellTemplate);

        public override Comparison<TModel?>? GetComparison(ListSortDirection direction)
        {
            return direction switch
            {
                ListSortDirection.Ascending => _sortAscending,
                ListSortDirection.Descending => _sortDescending,
                _ => null,
            };
        }

        string? ITextSearchableColumn<TModel>.SelectValue(TModel model) => TextSearchValueSelector?.Invoke(model);
    }
}<|MERGE_RESOLUTION|>--- conflicted
+++ resolved
@@ -46,10 +46,13 @@
                 throw new ArgumentNullException(nameof(cellTemplateResourceKey));
         }
 
+        public Func<TModel, string?>? TextSearchValueSelector { get; set; }
+        public bool IsTextSearchEnabled { get; set; }
+
+
         /// <summary>
         /// Gets the template to use to display the contents of a cell that is not in editing mode.
         /// </summary>
-<<<<<<< HEAD
         public IDataTemplate GetCellTemplate(IControl anchor)
         {
             if (_cellTemplate is not null)
@@ -64,11 +67,6 @@
 
             return _cellTemplate;
         }
-=======
-        public IDataTemplate? CellTemplate { get; }
-        public Func<TModel, string?>? TextSearchValueSelector { get; set; }
-        public bool IsTextSearchEnabled { get; set; }
->>>>>>> ad8e1750
 
         /// <summary>
         /// Creates a cell for this column on the specified row.
