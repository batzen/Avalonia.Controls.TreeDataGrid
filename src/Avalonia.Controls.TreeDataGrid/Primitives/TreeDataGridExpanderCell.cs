﻿using System;
using System.ComponentModel;
using Avalonia.Controls.Models.TreeDataGrid;

namespace Avalonia.Controls.Primitives
{
    public class TreeDataGridExpanderCell : TreeDataGridCell
    {
        public static readonly DirectProperty<TreeDataGridExpanderCell, int> IndentProperty =
            AvaloniaProperty.RegisterDirect<TreeDataGridExpanderCell, int>(
                nameof(Indent),
                o => o.Indent);

        public static readonly DirectProperty<TreeDataGridExpanderCell, bool> IsExpandedProperty =
            AvaloniaProperty.RegisterDirect<TreeDataGridExpanderCell, bool>(
                nameof(IsExpanded),
                o => o.IsExpanded,
                (o, v) => o.IsExpanded = v);

        public static readonly DirectProperty<TreeDataGridExpanderCell, bool> ShowExpanderProperty =
            AvaloniaProperty.RegisterDirect<TreeDataGridExpanderCell, bool>(
                nameof(ShowExpander),
                o => o.ShowExpander);

        private Decorator? _contentContainer;
        private Type? _contentType;
        private IElementFactory? _factory;
        private ElementFactoryGetArgs? _getArgs;
        private int _indent;
        private bool _isExpanded;
        private IExpanderCell? _model;
        private bool _showExpander;

        public int Indent
        {
            get => _indent;
            private set => SetAndRaise(IndentProperty, ref _indent, value);
        }

        public bool IsExpanded
        {
            get => _isExpanded;
            set { if (_model is object) _model.IsExpanded = value; }
        }

        public bool ShowExpander
        {
            get => _showExpander;
            private set => SetAndRaise(ShowExpanderProperty, ref _showExpander, value);
        }

        public override void Realize(IElementFactory factory, ICell model, int columnIndex, int rowIndex)
        {
            if (_model is object)
                throw new InvalidOperationException("Cell is already realized.");

            if (model is IExpanderCell expanderModel)
            {
                _factory = factory;
                _model = expanderModel;
                Indent = (_model.Row as IIndentedRow)?.Indent ?? 0;
                ShowExpander = _model.ShowExpander;

                // We can't go via the `IsExpanded` property here as that contains the implementation
                // for changing the expanded state by user action; it signals to the model that the
                // state is changed but here we need to update our state from the model.
                SetAndRaise(IsExpandedProperty, ref _isExpanded, _model.IsExpanded);

                if (expanderModel is INotifyPropertyChanged inpc)
                    inpc.PropertyChanged += ModelPropertyChanged;
            }
            else
            {
                throw new InvalidOperationException("Invalid cell model.");
            }

            base.Realize(factory, model, columnIndex, rowIndex);
            UpdateContent(_factory);
        }

        public override void Unrealize()
        {
            if (_model is INotifyPropertyChanged inpc)
                inpc.PropertyChanged -= ModelPropertyChanged;
            _model = null;
            base.Unrealize();
            if (_factory is object)
                UpdateContent(_factory);
        }

        protected override void OnApplyTemplate(TemplateAppliedEventArgs e)
        {
            _contentContainer = e.NameScope.Find<Decorator>("PART_Content");
            if (_factory is object)
                UpdateContent(_factory);
        }

        private void UpdateContent(IElementFactory factory)
        {
            if (_contentContainer is null)
                return;

            if (_model?.Content is ICell innerModel)
            {
                var contentType = innerModel.GetType();

                if (contentType != _contentType)
                {
                    _getArgs ??= new ElementFactoryGetArgs();
                    _getArgs.Data = innerModel;
                    _getArgs.Index = ColumnIndex;

                    var element = factory.GetElement(_getArgs);

                    _getArgs.Data = null;

                    element.IsVisible = true;
                    _contentContainer.Child = element;
                    _contentType = contentType;
                }

                if (_contentContainer.Child is ITreeDataGridCell innerCell)
                    innerCell.Realize(factory, innerModel, ColumnIndex, RowIndex);
            }
            else if (_contentContainer.Child is ITreeDataGridCell innerCell)
            {
<<<<<<< HEAD
                if (element is ITreeDataGridCell innerCell)
                    innerCell.Unrealize();
                _contentContainer.Child = null;
                _contentType = null;
                _recycleArgs ??= new ElementFactoryRecycleArgs();
                _recycleArgs.Element = element;
                factory.RecycleElement(_recycleArgs);
                _recycleArgs.Element = null;
=======
                innerCell.Unrealize();
>>>>>>> ef13f72d
            }
        }

        private void ModelPropertyChanged(object? sender, PropertyChangedEventArgs e)
        {
            if (_model is null)
                return;

            if (e.PropertyName == nameof(_model.IsExpanded))
                SetAndRaise(IsExpandedProperty, ref _isExpanded, _model.IsExpanded);
            if (e.PropertyName == nameof(_model.ShowExpander))
                ShowExpander = _model.ShowExpander;
        }
    }
}<|MERGE_RESOLUTION|>--- conflicted
+++ resolved
@@ -124,18 +124,7 @@
             }
             else if (_contentContainer.Child is ITreeDataGridCell innerCell)
             {
-<<<<<<< HEAD
-                if (element is ITreeDataGridCell innerCell)
-                    innerCell.Unrealize();
-                _contentContainer.Child = null;
-                _contentType = null;
-                _recycleArgs ??= new ElementFactoryRecycleArgs();
-                _recycleArgs.Element = element;
-                factory.RecycleElement(_recycleArgs);
-                _recycleArgs.Element = null;
-=======
                 innerCell.Unrealize();
->>>>>>> ef13f72d
             }
         }
 
