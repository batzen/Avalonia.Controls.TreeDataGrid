--- conflicted
+++ resolved
@@ -54,18 +54,12 @@
         protected override void OnDataContextChanged(EventArgs e)
         {
             base.OnDataContextChanged(e);
+            var cell = DataContext as TemplateCell;
 
-<<<<<<< HEAD
-            // If DataContext is null, we're unrealized. Don't clear the content and content template
-            // for unrealized cells because this will mean that when the cell is realized again the
-            // template will need to be rebuilt, slowing everything down.
-            if (DataContext is TemplateCell cell)
-=======
             // If DataContext is null, we're unrealized. Don't clear the content template for unrealized
             // cells because this will mean that when the cell is realized again the template will need
             // to be rebuilt, slowing everything down.
             if (cell is not null)
->>>>>>> ad8e1750
             {
                 Content = cell.Value;
 
