﻿using System;
using System.ComponentModel;
using System.Diagnostics.CodeAnalysis;
using Avalonia.Controls.Models.TreeDataGrid;
using Avalonia.Controls.Primitives;
using Avalonia.Controls.Selection;
using Avalonia.Data;
using Avalonia.Input;
using Avalonia.Interactivity;
using Avalonia.VisualTree;

namespace Avalonia.Controls
{
    public class TreeDataGrid : TemplatedControl
    {
        public static readonly StyledProperty<bool> CanUserResizeColumnsProperty =
            AvaloniaProperty.Register<TreeDataGrid, bool>(nameof(CanUserResizeColumns), true);

        public static readonly StyledProperty<bool> CanUserSortColumnsProperty =
            AvaloniaProperty.Register<TreeDataGrid, bool>(nameof(CanUserSortColumns), true);

        public static readonly DirectProperty<TreeDataGrid, IColumns?> ColumnsProperty =
            AvaloniaProperty.RegisterDirect<TreeDataGrid, IColumns?>(
                nameof(Columns),
                o => o.Columns);

        public static readonly DirectProperty<TreeDataGrid, IElementFactory> ElementFactoryProperty =
            AvaloniaProperty.RegisterDirect<TreeDataGrid, IElementFactory>(
                nameof(ElementFactory),
                o => o.ElementFactory);

        public static readonly DirectProperty<TreeDataGrid, IRows?> RowsProperty =
            AvaloniaProperty.RegisterDirect<TreeDataGrid, IRows?>(
                nameof(Rows),
                o => o.Rows,
                (o, v) => o.Rows = v);

        public static readonly StyledProperty<bool> ShowColumnHeadersProperty =
            AvaloniaProperty.Register<TreeDataGrid, bool>(nameof(ShowColumnHeaders), true);

        public static readonly DirectProperty<TreeDataGrid, ISelectionModel?> SelectionProperty =
            AvaloniaProperty.RegisterDirect<TreeDataGrid, ISelectionModel?>(
                nameof(Selection),
                o => o.Selection,
                (o, v) => o.Selection = v);

        public static readonly DirectProperty<TreeDataGrid, ITreeDataGridSource?> SourceProperty =
            AvaloniaProperty.RegisterDirect<TreeDataGrid, ITreeDataGridSource?>(
                nameof(Source),
                o => o.Source,
                (o, v) => o.Source = v);

        private ITreeDataGridSource? _source;
        private IColumns? _columns;
        private IRows? _rows;
        private ISelectionModel? _selection;
        private IControl? _userSortColumn;
        private ListSortDirection _userSortDirection;
        private TreeDataGridCellEventArgs? _cellArgs;

        public TreeDataGrid()
        {
            ElementFactory = CreateElementFactory();
            AddHandler(TreeDataGridColumnHeader.ClickEvent, OnClick);
        }

        public bool CanUserResizeColumns
        {
            get => GetValue(CanUserResizeColumnsProperty);
            set => SetValue(CanUserResizeColumnsProperty, value);
        }

        public bool CanUserSortColumns
        {
            get => GetValue(CanUserSortColumnsProperty);
            set => SetValue(CanUserSortColumnsProperty, value);
        }

        public IColumns? Columns
        {
            get => _columns;
            private set => SetAndRaise(ColumnsProperty, ref _columns, value);
        }

        public IElementFactory ElementFactory { get; } = new TreeDataGridElementFactory();

        public IRows? Rows
        {
            get => _rows;
            private set => SetAndRaise(RowsProperty, ref _rows, value);
        }

        public TreeDataGridColumnHeadersPresenter? ColumnHeadersPresenter { get; private set; }
        public TreeDataGridRowsPresenter? RowsPresenter { get; private set; }
        public IScrollable? Scroll { get; private set; }

        public bool ShowColumnHeaders
        {
            get => GetValue(ShowColumnHeadersProperty);
            set => SetValue(ShowColumnHeadersProperty, value);
        }

        public ISelectionModel? Selection
        {
            get => _selection;
            set => SetAndRaise(SelectionProperty, ref _selection, value);
        }

        public ITreeDataGridSource? Source
        {
            get => _source;
            set
            {
                if (_source != value)
                {
                    var oldSource = _source;
                    _source = value;
                    Columns = _source?.Columns;
                    Rows = _source?.Rows;
                    RaisePropertyChanged(
                        SourceProperty,
                        new Optional<ITreeDataGridSource?>(oldSource),
                        new BindingValue<ITreeDataGridSource?>(oldSource));
                }
            }
        }

<<<<<<< HEAD
        public event EventHandler<TreeDataGridCellEventArgs>? CellClearing;
        public event EventHandler<TreeDataGridCellEventArgs>? CellPrepared;
=======
        public event CancelEventHandler SelectionChanging;
>>>>>>> 87106a32

        public IControl? TryGetCell(int columnIndex, int rowIndex)
        {
            if (TryGetRow(rowIndex) is TreeDataGridRow row &&
                row.TryGetCell(columnIndex) is IControl cell)
            {
                return cell;
            }

            return null;
        }

        public TreeDataGridRow? TryGetRow(int rowIndex)
        {
            return RowsPresenter?.TryGetElement(rowIndex) as TreeDataGridRow;
        }

        public bool TryGetRowModel<TModel>(IControl element, [MaybeNullWhen(false)] out TModel result)
        {
            if (Source is object &&
                TryGetRow(element, out var row) &&
                row.RowIndex < Source.Rows.Count &&
                Source.Rows[row.RowIndex] is IRow<TModel> rowWithModel)
            {
                result = rowWithModel.Model;
                return true;
            }

            result = default;
            return false;
        }

        protected virtual IElementFactory CreateElementFactory() => new TreeDataGridElementFactory();

        protected bool MoveSelection(NavigationDirection direction, bool rangeModifier)
        {
            return MoveSelection(direction, rangeModifier, GetFocusedRow());
        }

        protected override void OnApplyTemplate(TemplateAppliedEventArgs e)
        {
            base.OnApplyTemplate(e);
            ColumnHeadersPresenter = e.NameScope.Find<TreeDataGridColumnHeadersPresenter>("PART_ColumnHeadersPresenter");
            RowsPresenter = e.NameScope.Find<TreeDataGridRowsPresenter>("PART_RowsPresenter");
            Scroll = e.NameScope.Find<ScrollViewer>("PART_ScrollViewer");
        }

        protected override void OnKeyDown(KeyEventArgs e)
        {
            if (!e.Handled)
            {
                var direction = e.Key.ToNavigationDirection();
                var ctrl = e.KeyModifiers.HasFlag(KeyModifiers.Control);
                var shift = e.KeyModifiers.HasFlag(KeyModifiers.Shift);

                if (direction.HasValue)
                {
                    var focused = GetFocusedRow();

                    if (focused is object && !ctrl)
                    {
                        e.Handled = TryKeyExpandCollapse(direction.Value, focused);
                    }

                    if (!e.Handled && (!ctrl || shift))
                    {
                        e.Handled = MoveSelection(direction.Value, shift, focused);
                    }
                }
            }

            base.OnKeyDown(e);
        }

        protected override void OnPointerPressed(PointerPressedEventArgs e)
        {
            base.OnPointerPressed(e);

            if (Source is null || _selection is null || e.Handled)
                return;

            if (e.Source is IControl source && TryGetRow(source, out var row))
            {
                var point = e.GetCurrentPoint(this);

                UpdateSelection(
                    row.RowIndex,
                    select: true,
                    rangeModifier: e.KeyModifiers.HasFlag(KeyModifiers.Shift),
                    toggleModifier: e.KeyModifiers.HasFlag(KeyModifiers.Control),
                    rightButton: point.Properties.IsRightButtonPressed);
                e.Handled = true;
            }
        }

        private TreeDataGridRow? GetFocusedRow()
        {
            var focus = FocusManager.Instance;
            TreeDataGridRow? focused = null;
            if (focus.Current is IControl current)
                TryGetRow(current, out focused);
            return focused;
        }

        private bool MoveSelection(NavigationDirection direction, bool rangeModifier, TreeDataGridRow? focused)
        {
            if (Source is null || RowsPresenter is null || Source.Columns.Count == 0 || Source.Rows.Count == 0)
                return false;

            var currentRowIndex = focused?.RowIndex ?? Selection?.SelectedIndex ?? 0;
            int newRowIndex;

            if (direction == NavigationDirection.First || direction == NavigationDirection.Last)
            {
                newRowIndex = direction == NavigationDirection.First ? 0 : Source.Rows.Count - 1;
            }
            else
            {
                (int x, int y) step = direction switch
                {
                    NavigationDirection.Up => (0, -1),
                    NavigationDirection.Down => (0, 1),
                    NavigationDirection.Left => (-1, 0),
                    NavigationDirection.Right => (1, 0),
                    _ => (0, 0)
                };

                newRowIndex = Math.Max(0, Math.Min(currentRowIndex + step.y, Source.Rows.Count - 1));
            }

            if (newRowIndex != currentRowIndex)
                UpdateSelection(newRowIndex, true, rangeModifier);

            if (newRowIndex != currentRowIndex)
            {
                RowsPresenter?.BringIntoView(newRowIndex);
                TryGetRow(newRowIndex)?.Focus();
                return true;
            }
            else
            {
                return false;
            }
        }

        private bool TryKeyExpandCollapse(NavigationDirection direction, TreeDataGridRow focused)
        {
            if (Source is null || RowsPresenter is null || focused.RowIndex < 0)
                return false;

            var row = Source.Rows[focused.RowIndex];

            if (row is IExpander expander)
            {
                if (direction == NavigationDirection.Right && !expander.IsExpanded)
                {
                    expander.IsExpanded = true;
                    return true;
                }
                else if (direction == NavigationDirection.Left && expander.IsExpanded)
                {
                    expander.IsExpanded = false;
                    return true;
                }
            }

            return false;
        }

        private bool TryGetRow(IControl? element, [MaybeNullWhen(false)] out TreeDataGridRow result)
        {
            if (element is TreeDataGridRow row && row.RowIndex >= 0)
            {
                result = row;
                return true;
            }

            do
            {
                result = element?.FindAncestorOfType<TreeDataGridRow>();
                if (result?.RowIndex >= 0)
                    break;
                element = result;
            } while (result is object);

            return result is object;
        }

        private void UpdateSelection(
            int index,
            bool select = true,
            bool rangeModifier = false,
            bool toggleModifier = false,
            bool rightButton = false)
        {
            if (Source is null || _selection is null || index < 0 || index >= Source.Rows.Count)
            {
                return;
            }

            var mode = _selection.SingleSelect ? SelectionMode.Single : SelectionMode.Multiple;
            var multi = (mode & SelectionMode.Multiple) != 0;
            var toggle = (toggleModifier || (mode & SelectionMode.Toggle) != 0);
            var range = multi && rangeModifier;

            if (!select)
            {
                if (_selection.IsSelected(index) && !SelectionCanceled())
                    _selection.Deselect(index);
            }
            else if (rightButton)
            {
                if (_selection.IsSelected(index) == false && !SelectionCanceled())
                {
                    _selection.SelectedIndex = index;
                }
            }
            else if (range)
            {
                if (!SelectionCanceled())
                {
                    using var operation = _selection.BatchUpdate();
                    _selection.Clear();
                    _selection.SelectRange(_selection.AnchorIndex, index);
                }
            }
            else if (multi && toggle)
            {
                if (!SelectionCanceled())
                {
                    if (_selection.IsSelected(index) == true)
                        _selection.Deselect(index);
                    else
                        _selection.Select(index);
                }
            }
            else if (toggle)
            {
                if (!SelectionCanceled())
                    _selection.SelectedIndex = (_selection.SelectedIndex == index) ? -1 : index;
            }
            else if (_selection.SelectedIndex != index || _selection.Count > 1)
            {
                if (!SelectionCanceled())
                    _selection.SelectedIndex = index;
            }
        }

<<<<<<< HEAD
        internal void RaiseCellClearing(TreeDataGridCell cell, int columnIndex, int rowIndex)
        {
            if (CellClearing is object)
            {
                _cellArgs ??= new TreeDataGridCellEventArgs();
                _cellArgs.Update(cell, columnIndex, rowIndex);
                CellClearing(this, _cellArgs);
                _cellArgs.Update(null, -1, -1);
            }
        }

        internal void RaiseCellPrepared(TreeDataGridCell cell, int columnIndex, int rowIndex)
        {
            if (CellPrepared is object)
            {
                _cellArgs ??= new TreeDataGridCellEventArgs();
                _cellArgs.Update(cell, columnIndex, rowIndex);
                CellPrepared(this, _cellArgs);
                _cellArgs.Update(null, -1, -1);
            }
=======
        private bool SelectionCanceled()
        {
            if (SelectionChanging is null)
                return false;
            var e = new CancelEventArgs();
            SelectionChanging(this, e);
            return e.Cancel;
>>>>>>> 87106a32
        }

        private void OnClick(object sender, RoutedEventArgs e)
        {
            if (_source is object &&
                e.Source is TreeDataGridColumnHeader columnHeader &&
                columnHeader.ColumnIndex >= 0 &&
                columnHeader.ColumnIndex < _source.Columns.Count &&
                CanUserSortColumns)
            {
                if (_userSortColumn != columnHeader)
                {
                    _userSortColumn = columnHeader;
                    _userSortDirection = ListSortDirection.Ascending;
                }
                else
                {
                    _userSortDirection = _userSortDirection == ListSortDirection.Ascending ?
                        ListSortDirection.Descending : ListSortDirection.Ascending;
                }

                var column = _source.Columns[columnHeader.ColumnIndex];
                if (_source.SortBy(column, _userSortDirection))
                    _selection?.Clear();
            }
        }
    }
}<|MERGE_RESOLUTION|>--- conflicted
+++ resolved
@@ -125,12 +125,9 @@
             }
         }
 
-<<<<<<< HEAD
         public event EventHandler<TreeDataGridCellEventArgs>? CellClearing;
         public event EventHandler<TreeDataGridCellEventArgs>? CellPrepared;
-=======
         public event CancelEventHandler SelectionChanging;
->>>>>>> 87106a32
 
         public IControl? TryGetCell(int columnIndex, int rowIndex)
         {
@@ -379,28 +376,6 @@
             }
         }
 
-<<<<<<< HEAD
-        internal void RaiseCellClearing(TreeDataGridCell cell, int columnIndex, int rowIndex)
-        {
-            if (CellClearing is object)
-            {
-                _cellArgs ??= new TreeDataGridCellEventArgs();
-                _cellArgs.Update(cell, columnIndex, rowIndex);
-                CellClearing(this, _cellArgs);
-                _cellArgs.Update(null, -1, -1);
-            }
-        }
-
-        internal void RaiseCellPrepared(TreeDataGridCell cell, int columnIndex, int rowIndex)
-        {
-            if (CellPrepared is object)
-            {
-                _cellArgs ??= new TreeDataGridCellEventArgs();
-                _cellArgs.Update(cell, columnIndex, rowIndex);
-                CellPrepared(this, _cellArgs);
-                _cellArgs.Update(null, -1, -1);
-            }
-=======
         private bool SelectionCanceled()
         {
             if (SelectionChanging is null)
@@ -408,7 +383,28 @@
             var e = new CancelEventArgs();
             SelectionChanging(this, e);
             return e.Cancel;
->>>>>>> 87106a32
+        }
+
+        internal void RaiseCellClearing(TreeDataGridCell cell, int columnIndex, int rowIndex)
+        {
+            if (CellClearing is object)
+            {
+                _cellArgs ??= new TreeDataGridCellEventArgs();
+                _cellArgs.Update(cell, columnIndex, rowIndex);
+                CellClearing(this, _cellArgs);
+                _cellArgs.Update(null, -1, -1);
+            }
+        }
+
+        internal void RaiseCellPrepared(TreeDataGridCell cell, int columnIndex, int rowIndex)
+        {
+            if (CellPrepared is object)
+            {
+                _cellArgs ??= new TreeDataGridCellEventArgs();
+                _cellArgs.Update(cell, columnIndex, rowIndex);
+                CellPrepared(this, _cellArgs);
+                _cellArgs.Update(null, -1, -1);
+            }
         }
 
         private void OnClick(object sender, RoutedEventArgs e)
