--- conflicted
+++ resolved
@@ -1,11 +1,6 @@
-<<<<<<< HEAD
-﻿using Avalonia.Collections;
-=======
 ﻿using System;
-using System.Collections.Generic;
 using System.Linq;
 using Avalonia.Collections;
->>>>>>> a717e08e
 using Avalonia.Controls.Models.TreeDataGrid;
 using Avalonia.Controls.Primitives;
 using Avalonia.Controls.Selection;
@@ -185,9 +180,6 @@
                 }
             );
 
-<<<<<<< HEAD
-        private static (TreeDataGrid, AvaloniaList<Model>) CreateTarget(IEnumerable<Model>? models = null)
-=======
             Assert.Equal(24, target.DesiredSize.Width);
         }
 
@@ -231,6 +223,12 @@
             var (target, items) = CreateTarget(runLayout: false);
             var raised = 0;
 
+        private static (TreeDataGrid, AvaloniaList<Model>) CreateTarget(IEnumerable<Model>? models = null)
+        {
+            AvaloniaList<Model>? items = null;
+            if (models == null)
+            {
+                items = new AvaloniaList<Model>(Enumerable.Range(0, 100).Select(x =>
             target.CellPrepared += (s, e) =>
             {
                 Assert.Equal(raised % 2, e.ColumnIndex);
@@ -276,12 +274,8 @@
         private static (TreeDataGrid, AvaloniaList<Model>) CreateTarget(
             IEnumerable<IColumn<Model>>? columns = null,
             bool runLayout = true)
->>>>>>> a717e08e
-        {
-            AvaloniaList<Model>? items = null;
-            if (models == null)
-            {
-                items = new AvaloniaList<Model>(Enumerable.Range(0, 100).Select(x =>
+        {
+            var items = new AvaloniaList<Model>(Enumerable.Range(0, 100).Select(x =>
                 new Model
                 {
                     Id = x,
